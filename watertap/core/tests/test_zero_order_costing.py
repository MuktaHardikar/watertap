###############################################################################
# WaterTAP Copyright (c) 2021, The Regents of the University of California,
# through Lawrence Berkeley National Laboratory, Oak Ridge National
# Laboratory, National Renewable Energy Laboratory, and National Energy
# Technology Laboratory (subject to receipt of any required approvals from
# the U.S. Dept. of Energy). All rights reserved.
#
# Please see the files COPYRIGHT.md and LICENSE.md for full copyright and license
# information, respectively. These files are also available online at the URL
# "https://github.com/watertap-org/watertap/"
#
###############################################################################
"""
Tests for general zero-order costing methods
"""
import pytest

from pyomo.environ import (Block,
                           check_optimal_termination,
                           ConcreteModel,
                           Constraint,
                           Expression,
                           Set,
                           units as pyunits,
                           value,
                           Var)
from pyomo.util.check_units import assert_units_consistent
from pyomo.common.config import ConfigBlock, ConfigValue

from idaes.core import FlowsheetBlock
from idaes.core.util import get_solver
from idaes.generic_models.costing import UnitModelCostingBlock
from idaes.core.util.model_statistics import \
    degrees_of_freedom, number_unfixed_variables
from idaes.core.util.misc import add_object_reference

from watertap.core.zero_order_costing import \
    ZeroOrderCosting,  _load_case_study_definition, _get_tech_parameters
from watertap.core.zero_order_properties import WaterParameterBlock
from watertap.core.wt_database import Database
from watertap.unit_models.zero_order import \
    ChemicalAdditionZO, NanofiltrationZO

solver = get_solver()


# TODO: Test general costing methods

class TestGeneralMethods:
    @pytest.fixture(scope="class")
    def model(self):
        m = ConcreteModel()

        m.frame = ZeroOrderCosting()

        # Dummy a unit model to use with _get_tech_parameters
        m.dummy_unit = Block(concrete=True)
        m.dummy_unit.config = ConfigBlock()
        m.dummy_unit.config.declare("flowsheet_costing_block", ConfigValue())
        m.dummy_unit.config.flowsheet_costing_block = m.frame
        add_object_reference(m.dummy_unit, "unit_model", m.dummy_unit)
        m.dummy_unit._tech_type = "test_tech"

        return m

    @pytest.mark.unit
    def test_load_case_study_definition(self, model):
        assert model.frame.config.case_study_definition is None

        def_dict = _load_case_study_definition(model.frame)

        assert isinstance(def_dict, dict)

        model.frame.config.case_study_definition = "foo"
        with pytest.raises(OSError,
                           match="Could not find specified case study "
                           "definition file. Please check the path provided."):
            _load_case_study_definition(model.frame)

    @pytest.mark.unit
    def test_build_global_params(self, model):
        assert model.frame.base_currency == pyunits.MUSD_2018
        assert model.frame.base_period == pyunits.year

<<<<<<< HEAD
        assert len(model.frame.defined_flows) == 13
=======
        assert len(model.frame.defined_flows) == 12
>>>>>>> d0afda33
        for f in model.frame.defined_flows:
            assert f in ["electricity",
                         "alum",
                         "ammonia",
                         "anti-scalant",
                         "caustic_soda",
                         "chlorine",
                         "ferric_chloride",
                         "hydrochloric_acid",
<<<<<<< HEAD
                         "ion_exchange_resin",
=======
                         "hydrogen_peroxide",
>>>>>>> d0afda33
                         "lime",
                         "sodium_bisulfite",
                         "sodium_chloride",
                         "sulfuric_acid"]

        assert number_unfixed_variables(model.frame) == 0

        assert isinstance(model.frame.plant_lifetime, Var)
        assert value(model.frame.plant_lifetime) == 30
        assert isinstance(model.frame.utilization_factor, Var)
        assert value(model.frame.utilization_factor) == 1

        assert isinstance(model.frame.land_cost_percent_FCI, Var)
        assert value(model.frame.land_cost_percent_FCI) == 0.0015
        assert isinstance(model.frame.working_capital_percent_FCI, Var)
        assert value(model.frame.working_capital_percent_FCI) == 0.05
        assert isinstance(model.frame.salaries_percent_FCI, Var)
        assert value(model.frame.salaries_percent_FCI) == 0.001
        assert isinstance(model.frame.benefit_percent_of_salary, Var)
        assert value(model.frame.benefit_percent_of_salary) == 0.9
        assert isinstance(model.frame.maintenance_costs_percent_FCI, Var)
        assert value(model.frame.maintenance_costs_percent_FCI) == 0.008
        assert isinstance(model.frame.laboratory_fees_percent_FCI, Var)
        assert value(model.frame.laboratory_fees_percent_FCI) == 0.003
        assert isinstance(model.frame.insurance_and_taxes_percent_FCI, Var)
        assert value(model.frame.insurance_and_taxes_percent_FCI) == 0.002

        assert isinstance(model.frame.wacc, Var)
        assert value(model.frame.wacc) == 0.05
        assert isinstance(model.frame.capital_recovery_factor, Expression)
        assert value(model.frame.capital_recovery_factor) == pytest.approx(
            0.0650514, rel=1e-5)

        assert isinstance(model.frame.TPEC, Var)
        assert value(model.frame.TPEC) == 3.4
        assert isinstance(model.frame.TIC, Var)
        assert value(model.frame.TIC) == 1.65

    @pytest.mark.unit
    def test_get_tech_parameters_first_call(self, model):
        assert not hasattr(model.frame, "test_tech")

        parameters = {
            "capital_cost": {
                "capital_a_parameter": {
                    "value": 1,
                    "units": "m"},
                "capital_b_parameter": {
                    "value": 7,
                    "units": "K"},
                "reference_state": {
                    "value": 22,
                    "units": "mol"}}}

        A, B, R = _get_tech_parameters(
            model.dummy_unit, parameters, None, ["capital_a_parameter",
                                                 "capital_b_parameter",
                                                 "reference_state"])

        assert isinstance(model.frame.test_tech, Block)
        assert isinstance(model.frame.test_tech.subtype_set, Set)
        assert len(model.frame.test_tech.subtype_set) == 1
        assert None in model.frame.test_tech.subtype_set

        assert isinstance(model.frame.test_tech.capital_a_parameter, Var)
        assert model.frame.test_tech.capital_a_parameter.index_set() is \
            model.frame.test_tech.subtype_set
        assert value(model.frame.test_tech.capital_a_parameter[None]) == 1
        assert model.frame.test_tech.capital_a_parameter[None].fixed

        assert isinstance(model.frame.test_tech.capital_b_parameter, Var)
        assert model.frame.test_tech.capital_b_parameter.index_set() is \
            model.frame.test_tech.subtype_set
        assert value(model.frame.test_tech.capital_b_parameter[None]) == 7
        assert model.frame.test_tech.capital_b_parameter[None].fixed

        assert isinstance(model.frame.test_tech.reference_state, Var)
        assert model.frame.test_tech.reference_state.index_set() is \
            model.frame.test_tech.subtype_set
        assert value(model.frame.test_tech.reference_state[None]) == 22
        assert model.frame.test_tech.reference_state[None].fixed

        assert A is model.frame.test_tech.capital_a_parameter[None]
        assert B is model.frame.test_tech.capital_b_parameter[None]
        assert R is model.frame.test_tech.reference_state[None]

    @pytest.mark.unit
    def test_get_tech_parameters_second_call(self, model):
        # Use differnt parameter values- thes eshould be ignored
        parameters = {
            "capital_cost": {
                "capital_a_parameter": {
                    "value": 100,
                    "units": "m"},
                "capital_b_parameter": {
                    "value": 700,
                    "units": "K"},
                "reference_state": {
                    "value": 2200,
                    "units": "mol"}}}

        A, B, R = _get_tech_parameters(
            model.dummy_unit, parameters, None, ["capital_a_parameter",
                                                 "capital_b_parameter",
                                                 "reference_state"])

        assert isinstance(model.frame.test_tech, Block)
        assert isinstance(model.frame.test_tech.subtype_set, Set)
        assert len(model.frame.test_tech.subtype_set) == 1
        assert None in model.frame.test_tech.subtype_set

        assert isinstance(model.frame.test_tech.capital_a_parameter, Var)
        assert model.frame.test_tech.capital_a_parameter.index_set() is \
            model.frame.test_tech.subtype_set
        assert value(model.frame.test_tech.capital_a_parameter[None]) == 1
        assert model.frame.test_tech.capital_a_parameter[None].fixed

        assert isinstance(model.frame.test_tech.capital_b_parameter, Var)
        assert model.frame.test_tech.capital_b_parameter.index_set() is \
            model.frame.test_tech.subtype_set
        assert value(model.frame.test_tech.capital_b_parameter[None]) == 7
        assert model.frame.test_tech.capital_b_parameter[None].fixed

        assert isinstance(model.frame.test_tech.reference_state, Var)
        assert model.frame.test_tech.reference_state.index_set() is \
            model.frame.test_tech.subtype_set
        assert value(model.frame.test_tech.reference_state[None]) == 22
        assert model.frame.test_tech.reference_state[None].fixed

        assert A is model.frame.test_tech.capital_a_parameter[None]
        assert B is model.frame.test_tech.capital_b_parameter[None]
        assert R is model.frame.test_tech.reference_state[None]

    @pytest.mark.unit
    def test_get_tech_parameters_second_subtype(self, model):
        # Different parameters should be used this time
        parameters = {
            "capital_cost": {
                "capital_a_parameter": {
                    "value": 100,
                    "units": "m"},
                "capital_b_parameter": {
                    "value": 700,
                    "units": "K"},
                "reference_state": {
                    "value": 2200,
                    "units": "mol"}}}

        # Provide subtype foo
        A, B, R = _get_tech_parameters(
            model.dummy_unit, parameters, "foo", ["capital_a_parameter",
                                                  "capital_b_parameter",
                                                  "reference_state"])

        assert isinstance(model.frame.test_tech, Block)
        assert isinstance(model.frame.test_tech.subtype_set, Set)
        assert len(model.frame.test_tech.subtype_set) == 2
        assert "foo" in model.frame.test_tech.subtype_set

        assert isinstance(model.frame.test_tech.capital_a_parameter, Var)
        assert model.frame.test_tech.capital_a_parameter.index_set() is \
            model.frame.test_tech.subtype_set
        assert value(model.frame.test_tech.capital_a_parameter["foo"]) == 100
        assert model.frame.test_tech.capital_a_parameter["foo"].fixed

        assert isinstance(model.frame.test_tech.capital_b_parameter, Var)
        assert model.frame.test_tech.capital_b_parameter.index_set() is \
            model.frame.test_tech.subtype_set
        assert value(model.frame.test_tech.capital_b_parameter["foo"]) == 700
        assert model.frame.test_tech.capital_b_parameter["foo"].fixed

        assert isinstance(model.frame.test_tech.reference_state, Var)
        assert model.frame.test_tech.reference_state.index_set() is \
            model.frame.test_tech.subtype_set
        assert value(model.frame.test_tech.reference_state["foo"]) == 2200
        assert model.frame.test_tech.reference_state["foo"].fixed

        assert A is model.frame.test_tech.capital_a_parameter["foo"]
        assert B is model.frame.test_tech.capital_b_parameter["foo"]
        assert R is model.frame.test_tech.reference_state["foo"]


class TestWorkflow:
    @pytest.fixture(scope="class")
    def model(self):
        m = ConcreteModel()
        m.db = Database()

        m.fs = FlowsheetBlock(default={"dynamic": False})

        m.fs.params = WaterParameterBlock(
            default={"solute_list": ["sulfur", "toc", "tss"]})

        m.fs.costing = ZeroOrderCosting()

        return m

    @pytest.mark.component
    def test_nf_costing(self, model):
        model.fs.unit1 = NanofiltrationZO(default={
            "property_package": model.fs.params,
            "database": model.db})

        model.fs.unit1.inlet.flow_mass_comp[0, "H2O"].fix(10000)
        model.fs.unit1.inlet.flow_mass_comp[0, "sulfur"].fix(1)
        model.fs.unit1.inlet.flow_mass_comp[0, "toc"].fix(2)
        model.fs.unit1.inlet.flow_mass_comp[0, "tss"].fix(3)
        model.fs.unit1.load_parameters_from_database()
        assert degrees_of_freedom(model.fs.unit1) == 0

        model.fs.unit1.costing = UnitModelCostingBlock(default={
            "flowsheet_costing_block": model.fs.costing})

        assert isinstance(model.fs.costing.nanofiltration, Block)
        assert isinstance(model.fs.costing.nanofiltration.capital_a_parameter,
                          Var)
        assert isinstance(model.fs.costing.nanofiltration.capital_b_parameter,
                          Var)
        assert isinstance(model.fs.costing.nanofiltration.reference_state, Var)

        assert isinstance(model.fs.unit1.costing.capital_cost, Var)
        assert isinstance(model.fs.unit1.costing.capital_cost_constraint,
                          Constraint)

        assert_units_consistent(model.fs)
        assert degrees_of_freedom(model.fs.unit1) == 0

        assert model.fs.unit1.electricity[0] in \
            model.fs.costing._registered_flows["electricity"]

    @pytest.mark.component
    def test_chem_addition_costing(self, model):
        model.fs.unit2 = ChemicalAdditionZO(default={
            "property_package": model.fs.params,
            "process_subtype": "alum",
            "database": model.db})

        model.fs.unit2.inlet.flow_mass_comp[0, "H2O"].fix(1000)
        model.fs.unit2.inlet.flow_mass_comp[0, "sulfur"].fix(1)
        model.fs.unit2.inlet.flow_mass_comp[0, "toc"].fix(2)
        model.fs.unit2.inlet.flow_mass_comp[0, "tss"].fix(3)
        model.fs.unit2.load_parameters_from_database()
        assert degrees_of_freedom(model.fs.unit2) == 0

        model.fs.unit2.costing = UnitModelCostingBlock(default={
            "flowsheet_costing_block": model.fs.costing})

        assert isinstance(
            model.fs.costing.chemical_addition, Block)
        assert isinstance(
            model.fs.costing.chemical_addition.capital_a_parameter, Var)
        assert isinstance(
            model.fs.costing.chemical_addition.capital_b_parameter, Var)

        assert isinstance(model.fs.unit2.costing.capital_cost, Var)
        assert isinstance(model.fs.unit2.costing.capital_cost_constraint,
                          Constraint)

        assert_units_consistent(model.fs)
        assert degrees_of_freedom(model.fs.unit2) == 0

        assert model.fs.unit2.electricity[0] is \
            model.fs.costing._registered_flows["electricity"][1]
        assert pytest.approx(1.006e3*10/0.5, rel=1e-8) == value(pyunits.convert(
            model.fs.costing._registered_flows["alum"][0],
            to_units=pyunits.mg/pyunits.s))

    @pytest.mark.component
    def test_process_costing(self, model):
        model.fs.costing.cost_process()

        assert isinstance(model.fs.costing.aggregate_capital_cost, Var)
        assert isinstance(model.fs.costing.aggregate_fixed_operating_cost, Var)
        assert isinstance(model.fs.costing.aggregate_variable_operating_cost,
                          Var)
        assert isinstance(model.fs.costing.aggregate_flow_electricity,
                          Var)
        assert isinstance(model.fs.costing.aggregate_flow_costs,
                          Var)

        assert isinstance(model.fs.costing.land_cost, Var)
        assert isinstance(model.fs.costing.working_capital, Var)
        assert isinstance(model.fs.costing.total_capital_cost, Var)

        assert isinstance(model.fs.costing.land_cost_constraint, Constraint)
        assert isinstance(model.fs.costing.working_capital_constraint,
                          Constraint)
        assert isinstance(model.fs.costing.total_capital_cost_constraint,
                          Constraint)

        assert_units_consistent(model.fs)
        assert degrees_of_freedom(model.fs) == 0

    @pytest.mark.component
    def test_add_LCOW(self, model):
        model.fs.costing.add_LCOW(model.fs.unit1.properties_in[0].flow_vol)

        assert isinstance(model.fs.costing.LCOW, Expression)

        assert_units_consistent(model.fs)
        assert degrees_of_freedom(model.fs) == 0

    @pytest.mark.component
    def test_add_electricity_intensity(self, model):
        model.fs.costing.add_electricity_intensity(
            model.fs.unit1.properties_in[0].flow_vol)

        assert isinstance(model.fs.costing.electricity_intensity, Expression)

        assert_units_consistent(model.fs)
        assert degrees_of_freedom(model.fs) == 0

    @pytest.mark.solver
    @pytest.mark.skipif(solver is None, reason="Solver not available")
    @pytest.mark.component
    def test_initialize(self, model):
        model.fs.unit1.initialize()
        model.fs.unit2.initialize()

        model.fs.costing.initialize()

        assert pytest.approx(0, abs=1e-5) == value(
            model.fs.costing.land_cost_constraint)
        assert pytest.approx(0, abs=1e-5) == value(
            model.fs.costing.working_capital_constraint)
        assert pytest.approx(0, abs=1e-5) == value(
            model.fs.costing.total_capital_cost_constraint)

        assert pytest.approx(0, abs=1e-5) == value(
            model.fs.costing.salary_cost_constraint)
        assert pytest.approx(0, abs=1e-5) == value(
            model.fs.costing.benefits_cost_constraint)
        assert pytest.approx(0, abs=1e-5) == value(
            model.fs.costing.maintenance_cost_constraint)
        assert pytest.approx(0, abs=1e-5) == value(
            model.fs.costing.laboratory_cost_constraint)
        assert pytest.approx(0, abs=1e-5) == value(
            model.fs.costing.insurance_and_taxes_cost_constraint)

        assert pytest.approx(0, abs=1e-5) == value(
            model.fs.costing.total_fixed_operating_cost_constraint)

    @pytest.mark.solver
    @pytest.mark.skipif(solver is None, reason="Solver not available")
    @pytest.mark.component
    def test_solve(self, model):
        results = solver.solve(model, tee=True)

        # Check for optimal solution
        assert check_optimal_termination(results)

    @pytest.mark.solver
    @pytest.mark.skipif(solver is None, reason="Solver not available")
    @pytest.mark.component
    def test_solution(self, model):
        # Note all dollar values are in millions of dollars
        assert pytest.approx(630.031, rel=1e-5) == value(
            model.fs.costing.total_capital_cost)

        assert pytest.approx(8333.42, rel=1e-5) == value(
            model.fs.costing.aggregate_flow_electricity)
        assert pytest.approx(20.12, rel=1e-5) == value(
            model.fs.costing.aggregate_flow_alum)

        # Note units (M$)
        assert pytest.approx(1.73136e-7, rel=1e-5) == value(
            model.fs.costing.LCOW)

        assert pytest.approx(0.231345, rel=1e-5) == value(
            model.fs.costing.electricity_intensity)<|MERGE_RESOLUTION|>--- conflicted
+++ resolved
@@ -82,11 +82,7 @@
         assert model.frame.base_currency == pyunits.MUSD_2018
         assert model.frame.base_period == pyunits.year
 
-<<<<<<< HEAD
-        assert len(model.frame.defined_flows) == 13
-=======
-        assert len(model.frame.defined_flows) == 12
->>>>>>> d0afda33
+        assert len(model.frame.defined_flows) == 14
         for f in model.frame.defined_flows:
             assert f in ["electricity",
                          "alum",
@@ -96,11 +92,8 @@
                          "chlorine",
                          "ferric_chloride",
                          "hydrochloric_acid",
-<<<<<<< HEAD
+                         "hydrogen_peroxide",
                          "ion_exchange_resin",
-=======
-                         "hydrogen_peroxide",
->>>>>>> d0afda33
                          "lime",
                          "sodium_bisulfite",
                          "sodium_chloride",
